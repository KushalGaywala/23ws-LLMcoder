--- conflicted
+++ resolved
@@ -17,12 +17,11 @@
 ![Visual Abstract](./images/visual_abstract.png)
 
 # Introduction
-<<<<<<< HEAD
-TODO
-=======
+
 Enhancemenent of coding assistants through integration of feedback from LLM querying. LLMCoder fetches and retrieves API information and documentation based on error report obtained from four different analyzers. These aim to prevent instances of type errors, incorrect API signature usage and LLM-induced hallucinations. These have been implemented after fine-tuning GPT-3.5 aligning with a evaluated scale of difficulty levels.
->>>>>>> 3225e693
+
 # Requirements
+
 ## Hardware
 ## Software
 - Python >= 3.10
