--- conflicted
+++ resolved
@@ -5,16 +5,12 @@
 import os
 from concurrent.futures import ThreadPoolExecutor
 from datetime import datetime
-<<<<<<< HEAD
-from llmcoder.treeofthought import PriorityQueue, Conversation
-=======
-from llmcoder.treeofcompletions.PriorityQueue import PriorityQueue, Conversation
->>>>>>> d17e56fa
 
 import numpy as np
 import openai
 
 from llmcoder.analyze.factory import AnalyzerFactory
+from llmcoder.treeofcompletions.PriorityQueue import Conversation, PriorityQueue
 from llmcoder.utils import get_conversations_dir, get_openai_key, get_system_prompt, get_system_prompt_dir
 
 
@@ -104,11 +100,7 @@
 
         # Conversations will be ranked accoring to score (=priority)
         first_score = 0
-<<<<<<< HEAD
-        first_completion = ""
-=======
         first_completion = []
->>>>>>> d17e56fa
         first_analyzer_results_history = ""
         conversation = Conversation(first_score, first_completion, first_analyzer_results_history)
         # Create the root of the heap (=priority queue)
@@ -236,11 +228,7 @@
         """
         return completion in [message["content"] for message in self.messages if message["role"] == "assistant"]
 
-<<<<<<< HEAD
-    def _get_completions_for(self, conversation, model: str = 'gpt-3.5-turbo', temperature: float = 0.7, n: int = 1) -> str | None:
-=======
     def _get_completions_for(self, conversation: Conversation, model: str = 'gpt-3.5-turbo', temperature: float = 0.7, n: int = 1) -> str | None:
->>>>>>> d17e56fa
         """
         Use OpenAI's API to get completion(s) for the user's code
 
@@ -263,15 +251,11 @@
         # Get the completions from OpenAI's API -> 3 completions stored in candidates.choices
         candidates = self.client.chat.completions.create(messages=conversation._get_messages(), model=model, temperature=temperature, n=n)  # type: ignore
 
-<<<<<<< HEAD
-        
-=======
         print("\n I calculated the candidates")
->>>>>>> d17e56fa
         # Filter out completions that are repetitions of previous mistakes
         valid_choices = [completion for completion in candidates.choices if not self._is_bad_completion(completion.message.content)]
 
-        
+
         # If all completions are repetitions of previous mistakes, increase the temperature and the number of choices until we get a valid completion
         increased_temperature = temperature
         increased_n = n
@@ -283,7 +267,7 @@
                 print(f"[LLMcoder] All completions are repetitions of previous mistakes. Increasing temperature to {increased_temperature} and number of choices to {increased_n}... [repetition {repetition + 1}/{MAX_RETRIES}]")
             candidates = self.client.chat.completions.create(messages=conversation._get_messages(), model=model, temperature=increased_temperature, n=increased_n)  # type: ignore
             valid_choices = [completion for completion in candidates.choices if not self._is_bad_completion(completion.message.content)]
-            
+
             increased_temperature = min(2, increased_temperature + 0.1)
             increased_n = min(32, increased_n * 2)
             repetition += 1
@@ -319,7 +303,7 @@
                         analyzer_results_history.append(analysis_results_list)
                         copy_previous_messages = conversation._get_messages()
                         score_valid_choice = sum([results["score"] for results in analysis_results.values()])
-                        
+
                         child_conversation = Conversation(score_valid_choice, copy_previous_messages, analyzer_results_history)
                         print("Generated completion {i} with score: {score_valid_choice}")
                         self.conversations.push(child_conversation)
@@ -341,17 +325,17 @@
             best_choice_score = best_conversation._get_score()
             if (len(self.conversations)) == 3:
                 print("Successfully generated 3 completions. Best score: {best_choice_score}")
-            
+
             elif (len(self.conversations)) > 3:
                 print("Error. A conversation was not popped")
 
             if(len(self.conversations)) < 3:
                 print("Error. The heap was not successfully updated.")
 
-           
+
             # Return the list of tuples of completions
             return self.conversations
-        
+
         else:
             # If we only have one completion, still run the analyzers on it
             if self.verbose:
@@ -372,11 +356,7 @@
             # Return the best (or only) completion
             return self.conversations
 
-<<<<<<< HEAD
-    def _add_message_to_conversation(self, conversation, role: str, message: str | None = None, model: str = 'gpt-3.5-turbo', temperature: float = 0.7, n: int = 1) -> bool:
-=======
     def _add_message_to_conversation(self, role: str, conversation: Conversation,  message: str | None = None, model: str = 'gpt-3.5-turbo', temperature: float = 0.7, n: int = 1) -> bool:
->>>>>>> d17e56fa
         """
         Add a message to a scpecific conversation in PQ.
 
@@ -439,15 +419,8 @@
         # Reset the feedback loop variables
         self.conversations.empty_queue()
         self.iterations = 0
-<<<<<<< HEAD
-        analyzer_results_history = []
-        messages = []
-        score = 0
-        conversation = Conversation(score, messages, analyzer_results_history)
-=======
         score = 0
         conversation = Conversation(score, messages = [], analyzer_results_history = [])
->>>>>>> d17e56fa
         self.conversations.push(conversation)
 
         # Add the system prompt to the messages
@@ -537,7 +510,7 @@
             feedback_prompt = ""
 
         # Choose highest-scored conversation from the priority queue
-        conversation = self.conversations.get_highest_scored_conversation() 
+        conversation = self.conversations.get_highest_scored_conversation()
         self.conversations.pop()
 
         # Add the prompt to the messages
@@ -549,7 +522,7 @@
 
         self.iterations += 1
 
-        # Check if the 
+        # Check if the
 
         # If the completion generation failed, abort
         if not success:
