import re

import jedi
import Levenshtein

from llmcoder.analyze.analyzer import Analyzer
from llmcoder.index import Index


class HallucinationAnalyzer(Analyzer):
    """
    Analyzer that checks mypy errors for hallucinations.

    Parameters
    ----------
    verbose : bool
        Whether to print debug messages.
    """

    def __init__(self, verbose: bool = False) -> None:
        super().__init__(verbose)
        self.index = Index(verbose)

    def analyze(self, input: str, completion: str, context: dict[str, dict[str, float | int | str]] | None = None) -> dict:
        """
        Analyze the completion and return a message.

        Parameters
        ----------
        input : str
            The input code.
        completion : str
            The completion code.
        context : dict[str, dict[str, float | int | str]] | None, optional
            The context from the previous analyzers.

        Returns
        -------
        dict
            A dictionary containing the result of the analysis.
        """
        code = input + completion
        script = jedi.Script(code)

        # From the context (i.e. the results from the previous analyzers like the mypy_analyzer_v1), we can get hallucinated functions or classes.
        hallucinations = []
        n_total_suggestions = 0
        if context:
            if self.verbose:
                print(f"[Hallucinations] Using context from previous analyzers: {list(context.keys())}")
            if 'mypy_analyzer_v1' in context and isinstance(context['mypy_analyzer_v1']['message'], str):
                for line in context['mypy_analyzer_v1']['message'].split("\n"):
                    if line.startswith("your completion:"):
                        error_line_number = int(line.split(":")[1])
                        error_line = code.split("\n")[error_line_number - 1]

                        matches_no_attr = re.findall(r'has no attribute \"(.+?)\"', line)
                        # TODO: There may be more

                        matches = matches_no_attr

                        for match in matches:
                            if self.verbose:
                                print(f"[Hallucinations] Found problematic function or class: {match}")

                            # Sometimes, the queries are "type[ElasticsearchStore]" instead of "ElasticsearchStore".
                            if match.startswith("type["):
                                match = match[5:-1]

                            module_matches = re.findall(r'([a-zA-Z0-9_]*)\.([a-zA-Z0-9_]*)', error_line)

                            if len(module_matches) > 0:
                                module_of_hallucinated_attribute = '.'.join(module_matches[0][:-1])
                                print(f"[Hallucination] Module Matches: {module_matches}")

                                try:  # https://www.phind.com/search?cache=ey5i26k2mr5wuezcjx9tzkaf
                                    hallucinated_attribute = module_matches[0][-1]
                                    suggested_attributes = script.complete_search(module_of_hallucinated_attribute + '.')
<<<<<<< HEAD
                                    names = script.get_names()

                                    full_name_of_hallucinated_attribute = None
                                    for name in names:
                                        if name.name == module_of_hallucinated_attribute:
                                            for real_name in script.infer(name.line, name.column):
                                                full_name_of_hallucinated_attribute = real_name.full_name

                                    # levenshtein distance
                                    # suggested_attributes_distances = sorted([(Levenshtein.distance(hallucinated_attribute, suggested_attribute.name), suggested_attribute) for suggested_attribute in suggested_attributes if hasattr(suggested_attribute, "name") and isinstance(suggested_attribute.name, str)], key=lambda sim: sim[0])[:5]
                                    # suggested_attributes = [suggested_attribute_distance[1].name for suggested_attribute_distance in suggested_attributes_distances]
                                    suggested_attributes = []

                                    # embedding similarity
                                    # query_response = self.index.query(hallucinated_attribute, full_name=None, top_k=10)
                                    if full_name_of_hallucinated_attribute is None:
                                        query_response = self.index.query(hallucinated_attribute, full_name=module_of_hallucinated_attribute, top_k=10)
                                    else:
                                        query_response = self.index.query(hallucinated_attribute, full_name=full_name_of_hallucinated_attribute, top_k=10)
                                    similar_attributes = query_response["documents"][0]
                                    print(f"[Hallucination] Metadatas: {query_response['metadatas'][0], query_response['metadatas'][0]}")
=======

                                    # levenshtein distance
                                    suggested_attributes_distances = sorted([(Levenshtein.distance(hallucinated_attribute, suggested_attribute.name), suggested_attribute) for suggested_attribute in suggested_attributes if hasattr(suggested_attribute, "name") and isinstance(suggested_attribute.name, str)], key=lambda sim: sim[0])[:5]
                                    suggested_attributes = [suggested_attribute_distance[1].name for suggested_attribute_distance in suggested_attributes_distances]

                                    # embedding similarity
                                    similar_attributes = self.index.query(hallucinated_attribute, top_k=10)
>>>>>>> fffcbb5f

                                    for similar_attribute in similar_attributes:
                                        if similar_attribute not in suggested_attributes and len(suggested_attributes) < 10:
                                            suggested_attributes.append(similar_attribute)

                                    if self.verbose:
                                        print(f"[Hallucinations] {hallucinated_attribute}, suggested_attribute {suggested_attributes}")
                                    n_total_suggestions += len(suggested_attributes)

                                except AttributeError:
                                    continue
                            else:
                                module_of_hallucinated_attribute = None
                                suggested_attributes = []

                            if self.verbose:
                                print(f"[Hallucinations] Found hallucination: {match} in {module_of_hallucinated_attribute} with {len(suggested_attributes)} suggestions")

                            hallucinations.append({
                                'name': match,
                                'module': module_of_hallucinated_attribute,
                                'suggested_attributes': suggested_attributes
                            })

        # Remove duplicate hallucinations based on the `module.name` property
        hallucinations_dedupe = []
        hallucinations_full_names = []
        for hallucination in hallucinations:
            full_name = hallucination['module'] + '.' + hallucination['name']
            if full_name not in hallucinations_full_names:
                hallucinations_full_names.append(full_name)
                hallucinations_dedupe.append(hallucination)

        # If there is no query, there is nothing to do
        if len(hallucinations) == 0:
            if self.verbose:
                print("[Hallucinations] No hallucinations found.")
            return {
                "pass": True,
                "type": "info",
                "score": 0,
                "message": ""  # No message
            }

        else:
            if self.verbose:
                print(f"[Hallucinations] Found {len(hallucinations)} hallucinations: {[hallucination['module'] + '.' + hallucination['name'] for hallucination in hallucinations]}")

            results_str = "The following attributes do not exist:\n"
            for h in hallucinations_dedupe:
                results_str += f"- '{h['name']}' of '{h['module']}'\n"
            results_str += "\n"
            results_str += "Do not use these attributes."

            if n_total_suggestions > 0:
                results_str += "\n\n"
                for h in hallucinations_dedupe:
<<<<<<< HEAD
                    results_str += f"Instead of '{h['module']}.{h['name']}', use the most plausible of these attributes: {h['module']}.[" + ', '.join([s for s in h['suggested_attributes']]) + "]\n"
=======
                    results_str += f"Instead of '{h['module']}.{h['name']}', use the most plausible of these attributes:\n"
                    for s in h['suggested_attributes']:
                        results_str += f"{h['module']}.{s}\n"
>>>>>>> fffcbb5f
                    if self.verbose:
                        print(f"[Hallucinations] Suggested attributes for {h['module']}.{h['name']}: {[s for s in h['suggested_attributes']]}")

            n_hallucinations_without_suggestions = len([h for h in hallucinations_dedupe if len(h['suggested_attributes']) == 0])
            n_hallucinations_with_suggestions = len([h for h in hallucinations_dedupe if len(h['suggested_attributes']) > 0])

            return {
                "pass": False,
                "type": "info",
                "score": - n_hallucinations_without_suggestions + 0.5 * n_hallucinations_with_suggestions,
                "message": results_str
            }<|MERGE_RESOLUTION|>--- conflicted
+++ resolved
@@ -76,7 +76,6 @@
                                 try:  # https://www.phind.com/search?cache=ey5i26k2mr5wuezcjx9tzkaf
                                     hallucinated_attribute = module_matches[0][-1]
                                     suggested_attributes = script.complete_search(module_of_hallucinated_attribute + '.')
-<<<<<<< HEAD
                                     names = script.get_names()
 
                                     full_name_of_hallucinated_attribute = None
@@ -98,15 +97,6 @@
                                         query_response = self.index.query(hallucinated_attribute, full_name=full_name_of_hallucinated_attribute, top_k=10)
                                     similar_attributes = query_response["documents"][0]
                                     print(f"[Hallucination] Metadatas: {query_response['metadatas'][0], query_response['metadatas'][0]}")
-=======
-
-                                    # levenshtein distance
-                                    suggested_attributes_distances = sorted([(Levenshtein.distance(hallucinated_attribute, suggested_attribute.name), suggested_attribute) for suggested_attribute in suggested_attributes if hasattr(suggested_attribute, "name") and isinstance(suggested_attribute.name, str)], key=lambda sim: sim[0])[:5]
-                                    suggested_attributes = [suggested_attribute_distance[1].name for suggested_attribute_distance in suggested_attributes_distances]
-
-                                    # embedding similarity
-                                    similar_attributes = self.index.query(hallucinated_attribute, top_k=10)
->>>>>>> fffcbb5f
 
                                     for similar_attribute in similar_attributes:
                                         if similar_attribute not in suggested_attributes and len(suggested_attributes) < 10:
@@ -164,13 +154,9 @@
             if n_total_suggestions > 0:
                 results_str += "\n\n"
                 for h in hallucinations_dedupe:
-<<<<<<< HEAD
-                    results_str += f"Instead of '{h['module']}.{h['name']}', use the most plausible of these attributes: {h['module']}.[" + ', '.join([s for s in h['suggested_attributes']]) + "]\n"
-=======
                     results_str += f"Instead of '{h['module']}.{h['name']}', use the most plausible of these attributes:\n"
                     for s in h['suggested_attributes']:
                         results_str += f"{h['module']}.{s}\n"
->>>>>>> fffcbb5f
                     if self.verbose:
                         print(f"[Hallucinations] Suggested attributes for {h['module']}.{h['name']}: {[s for s in h['suggested_attributes']]}")
 
