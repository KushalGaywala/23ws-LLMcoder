--- conflicted
+++ resolved
@@ -38,11 +38,7 @@
                 from llmcoder.analyze.gpt_score_analyzer import GPTScoreAnalyzer
                 return GPTScoreAnalyzer(*args, **kwargs)
             case "jedi_analyzer_v1":
-<<<<<<< HEAD
-                from llmcoder.analyze.JediAnalyzer import JediAnalyzer
-=======
                 from llmcoder.analyze.jedi_analyzer import JediAnalyzer
->>>>>>> 19a7abd1
                 return JediAnalyzer(*args, **kwargs)
             case _:
                 raise ValueError(f"Invalid analyzer name: {analyzer}")