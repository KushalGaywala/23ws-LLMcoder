# AI ToolsFirst prototype for completion fetching documentation
import argparse
import sys


def main() -> None:
    """
    Parse the command line arguments for commands and options
    """

    # Create the top-level parser
    parser = argparse.ArgumentParser(description='LLMcoder - Feedback-Based Coding Assistant')
    subparsers = parser.add_subparsers(dest='command')

    # Add specific arguments to the preprocess command
    preprocess_parser = subparsers.add_parser('preprocess')
    preprocess_parser.add_argument('-n', '--name', required=True, type=str, help='Name of the dataset')
    preprocess_parser.add_argument('-s', '--size', type=int, help='Number of samples to extract per repository')

    export_parser = subparsers.add_parser('export')
    # Add specific arguments to the export command
    export_parser.add_argument('-n', '--name', required=True, type=str, help='Name of the dataset')

    # Add specific arguments to the complete command
    complete_parser = subparsers.add_parser('complete')

    complete_parser.add_argument('-a', '--analyzers', nargs='+', type=str, default=[], help='The list of analyzers to use')
    complete_parser.add_argument('-mf', '--model_first', type=str, default="ft:gpt-3.5-turbo-1106:personal::8LCi9Q0d", help='The model to use for the first completion')
    complete_parser.add_argument('-ml', '--model_feedback', type=str, default="ft:gpt-3.5-turbo-1106:personal::8LCi9Q0d", help='The model to use for the feedback loop')
    complete_parser.add_argument('-fv', '--feedback_variant', type=str, default="coworker", help='The feedback variant to use')
    complete_parser.add_argument('-p', '--system_prompt', type=str, default=None, help='The system prompt to use')
    complete_parser.add_argument('-i', '--max_iter', type=int, default=10, help='The maximum number of iterations to run the feedback loop')
    complete_parser.add_argument('-b', '--backtracking', action='store_true', help='Whether to use backtracking for the feedback loop')
    complete_parser.add_argument('-l', '--log_conversation', action='store_true', help='Whether to log the conversation')
    complete_parser.add_argument('-np', '--n_procs', type=int, default=1, help='The number of processes to use for the analyzers')
    complete_parser.add_argument('-v', '--verbose', action='store_true', help='Whether to print verbose output')
    complete_parser.add_argument('-t', '--temperature', type=float, default=0.7, help='The temperature to use for the first completion')
    complete_parser.add_argument('-mt', '--meta_temperature', type=float, default=0.0, help='The temperature to use for the feedback loop')
    complete_parser.add_argument('-uq', '--require_unique_sampling', action='store_true', help='Whether to require unique sampling for the feedback loop')

    complete_parser.add_argument('-n', '--n_completions', type=int, default=1, help='The number of completions to generate')
    complete_parser.add_argument('-f', '--file', type=str, help='File to complete')
    complete_parser.add_argument('-u', '--user_input', type=str, default='', help='User input to complete')

    # Add specific arguments to the evaluate command
    evaluate_parser = subparsers.add_parser('evaluate')
    evaluate_parser.add_argument('-c', '--config', nargs='+', type=str, default=None, help='Configuration file in the configs folder for evaluation')
    evaluate_parser.add_argument('-n', '--n_repeat', type=int, default=1, help='Number of times to repeat the evaluation')

    metrics_parser = subparsers.add_parser('metrics')
    metrics_parser.add_argument('-c', '--config', nargs='+', type=str, default=None, help='Configuration file in the configs folder for evaluation')
    metrics_parser.add_argument('-i', '--index', type=int, default=None, help='Only compute metrics of the i-th repetition')

    # Parse the command line arguments
    args = parser.parse_args()

    # Execute the command
    match args.command:
        case 'preprocess':
            from llmcoder.data import GitHubScraper, Preprocessor

            gh_scraper = GitHubScraper(args.name)
            repos = gh_scraper.accumulate_repositories()  # Use the default repos
            gh_scraper.scrape_repositories(repos=repos)  # Scrape the repos to the default directory

            preprocessor = Preprocessor(args.name)
            split_files_contents = preprocessor.sample_files(n_samples=args.size)
            file_splits = preprocessor.preprocess(split_files_contents)
            preprocessor.save_pairs(file_splits)

        case 'export':
            from llmcoder.data import Preprocessor

            preprocessor = Preprocessor(args.name)
            conversations = preprocessor.build_conversations()
            preprocessor.validate_conversations(conversations)
            preprocessor.save_conversations(conversations)
        case 'complete':
<<<<<<< HEAD
            from llmcoder.LLMCoder import LLMCoder

            llmcoder = LLMCoder(analyzers=["mypy_analyzer_v1", "jedi_analyzer_v1"], feedback_variant="coworker", log_conversation=args.log, verbose=True)
=======
            from llmcoder.llmcoder import LLMCoder

            if args.file is None and args.user_input == '':
                print('Either a file or user input must be provided, usage:')
                print('llmcoder complete -f <file> or llmcoder complete -u <user_input>')
                sys.exit(1)

            llmcoder = LLMCoder(
                analyzers=args.analyzers,
                model_first=args.model_first,
                model_feedback=args.model_feedback,
                feedback_variant=args.feedback_variant,
                system_prompt=args.system_prompt,
                max_iter=args.max_iter,
                log_conversation=args.log_conversation,
                n_procs=args.n_procs,
                verbose=args.verbose
            )
>>>>>>> 19a7abd1

            if args.file:
                with open(args.file, 'r') as file:
                    user_input = file.read()
            else:
                user_input = args.user_input

            completion = llmcoder.complete(
                code=user_input,
                temperature=args.temperature,
                meta_temperature=args.meta_temperature,
                n=args.n_completions,
                require_unique_choices=args.require_unique_sampling)

            if args.file:
                with open(args.file, 'a') as file:
                    file.write(completion)
            else:
                print(completion)
        case 'evaluate':
            from llmcoder.eval.evaluate import Evaluation
            _ = Evaluation(args.config).run(store=True, n_repeat=args.n_repeat, verbose=True)

        case 'metrics':
            from llmcoder.eval.evaluate import Metrics
            _ = Metrics(args.config).run(store=True, index=args.index, verbose=True)

        case _:
            print('Unknown command: ', args.command)
            sys.exit(1)
<|MERGE_RESOLUTION|>--- conflicted
+++ resolved
@@ -1,132 +1,126 @@
-# AI ToolsFirst prototype for completion fetching documentation
-import argparse
-import sys
-
-
-def main() -> None:
-    """
-    Parse the command line arguments for commands and options
-    """
-
-    # Create the top-level parser
-    parser = argparse.ArgumentParser(description='LLMcoder - Feedback-Based Coding Assistant')
-    subparsers = parser.add_subparsers(dest='command')
-
-    # Add specific arguments to the preprocess command
-    preprocess_parser = subparsers.add_parser('preprocess')
-    preprocess_parser.add_argument('-n', '--name', required=True, type=str, help='Name of the dataset')
-    preprocess_parser.add_argument('-s', '--size', type=int, help='Number of samples to extract per repository')
-
-    export_parser = subparsers.add_parser('export')
-    # Add specific arguments to the export command
-    export_parser.add_argument('-n', '--name', required=True, type=str, help='Name of the dataset')
-
-    # Add specific arguments to the complete command
-    complete_parser = subparsers.add_parser('complete')
-
-    complete_parser.add_argument('-a', '--analyzers', nargs='+', type=str, default=[], help='The list of analyzers to use')
-    complete_parser.add_argument('-mf', '--model_first', type=str, default="ft:gpt-3.5-turbo-1106:personal::8LCi9Q0d", help='The model to use for the first completion')
-    complete_parser.add_argument('-ml', '--model_feedback', type=str, default="ft:gpt-3.5-turbo-1106:personal::8LCi9Q0d", help='The model to use for the feedback loop')
-    complete_parser.add_argument('-fv', '--feedback_variant', type=str, default="coworker", help='The feedback variant to use')
-    complete_parser.add_argument('-p', '--system_prompt', type=str, default=None, help='The system prompt to use')
-    complete_parser.add_argument('-i', '--max_iter', type=int, default=10, help='The maximum number of iterations to run the feedback loop')
-    complete_parser.add_argument('-b', '--backtracking', action='store_true', help='Whether to use backtracking for the feedback loop')
-    complete_parser.add_argument('-l', '--log_conversation', action='store_true', help='Whether to log the conversation')
-    complete_parser.add_argument('-np', '--n_procs', type=int, default=1, help='The number of processes to use for the analyzers')
-    complete_parser.add_argument('-v', '--verbose', action='store_true', help='Whether to print verbose output')
-    complete_parser.add_argument('-t', '--temperature', type=float, default=0.7, help='The temperature to use for the first completion')
-    complete_parser.add_argument('-mt', '--meta_temperature', type=float, default=0.0, help='The temperature to use for the feedback loop')
-    complete_parser.add_argument('-uq', '--require_unique_sampling', action='store_true', help='Whether to require unique sampling for the feedback loop')
-
-    complete_parser.add_argument('-n', '--n_completions', type=int, default=1, help='The number of completions to generate')
-    complete_parser.add_argument('-f', '--file', type=str, help='File to complete')
-    complete_parser.add_argument('-u', '--user_input', type=str, default='', help='User input to complete')
-
-    # Add specific arguments to the evaluate command
-    evaluate_parser = subparsers.add_parser('evaluate')
-    evaluate_parser.add_argument('-c', '--config', nargs='+', type=str, default=None, help='Configuration file in the configs folder for evaluation')
-    evaluate_parser.add_argument('-n', '--n_repeat', type=int, default=1, help='Number of times to repeat the evaluation')
-
-    metrics_parser = subparsers.add_parser('metrics')
-    metrics_parser.add_argument('-c', '--config', nargs='+', type=str, default=None, help='Configuration file in the configs folder for evaluation')
-    metrics_parser.add_argument('-i', '--index', type=int, default=None, help='Only compute metrics of the i-th repetition')
-
-    # Parse the command line arguments
-    args = parser.parse_args()
-
-    # Execute the command
-    match args.command:
-        case 'preprocess':
-            from llmcoder.data import GitHubScraper, Preprocessor
-
-            gh_scraper = GitHubScraper(args.name)
-            repos = gh_scraper.accumulate_repositories()  # Use the default repos
-            gh_scraper.scrape_repositories(repos=repos)  # Scrape the repos to the default directory
-
-            preprocessor = Preprocessor(args.name)
-            split_files_contents = preprocessor.sample_files(n_samples=args.size)
-            file_splits = preprocessor.preprocess(split_files_contents)
-            preprocessor.save_pairs(file_splits)
-
-        case 'export':
-            from llmcoder.data import Preprocessor
-
-            preprocessor = Preprocessor(args.name)
-            conversations = preprocessor.build_conversations()
-            preprocessor.validate_conversations(conversations)
-            preprocessor.save_conversations(conversations)
-        case 'complete':
-<<<<<<< HEAD
-            from llmcoder.LLMCoder import LLMCoder
-
-            llmcoder = LLMCoder(analyzers=["mypy_analyzer_v1", "jedi_analyzer_v1"], feedback_variant="coworker", log_conversation=args.log, verbose=True)
-=======
-            from llmcoder.llmcoder import LLMCoder
-
-            if args.file is None and args.user_input == '':
-                print('Either a file or user input must be provided, usage:')
-                print('llmcoder complete -f <file> or llmcoder complete -u <user_input>')
-                sys.exit(1)
-
-            llmcoder = LLMCoder(
-                analyzers=args.analyzers,
-                model_first=args.model_first,
-                model_feedback=args.model_feedback,
-                feedback_variant=args.feedback_variant,
-                system_prompt=args.system_prompt,
-                max_iter=args.max_iter,
-                log_conversation=args.log_conversation,
-                n_procs=args.n_procs,
-                verbose=args.verbose
-            )
->>>>>>> 19a7abd1
-
-            if args.file:
-                with open(args.file, 'r') as file:
-                    user_input = file.read()
-            else:
-                user_input = args.user_input
-
-            completion = llmcoder.complete(
-                code=user_input,
-                temperature=args.temperature,
-                meta_temperature=args.meta_temperature,
-                n=args.n_completions,
-                require_unique_choices=args.require_unique_sampling)
-
-            if args.file:
-                with open(args.file, 'a') as file:
-                    file.write(completion)
-            else:
-                print(completion)
-        case 'evaluate':
-            from llmcoder.eval.evaluate import Evaluation
-            _ = Evaluation(args.config).run(store=True, n_repeat=args.n_repeat, verbose=True)
-
-        case 'metrics':
-            from llmcoder.eval.evaluate import Metrics
-            _ = Metrics(args.config).run(store=True, index=args.index, verbose=True)
-
-        case _:
-            print('Unknown command: ', args.command)
-            sys.exit(1)
+# AI ToolsFirst prototype for completion fetching documentation
+import argparse
+import sys
+
+
+def main() -> None:
+    """
+    Parse the command line arguments for commands and options
+    """
+
+    # Create the top-level parser
+    parser = argparse.ArgumentParser(description='LLMcoder - Feedback-Based Coding Assistant')
+    subparsers = parser.add_subparsers(dest='command')
+
+    # Add specific arguments to the preprocess command
+    preprocess_parser = subparsers.add_parser('preprocess')
+    preprocess_parser.add_argument('-n', '--name', required=True, type=str, help='Name of the dataset')
+    preprocess_parser.add_argument('-s', '--size', type=int, help='Number of samples to extract per repository')
+
+    export_parser = subparsers.add_parser('export')
+    # Add specific arguments to the export command
+    export_parser.add_argument('-n', '--name', required=True, type=str, help='Name of the dataset')
+
+    # Add specific arguments to the complete command
+    complete_parser = subparsers.add_parser('complete')
+
+    complete_parser.add_argument('-a', '--analyzers', nargs='+', type=str, default=[], help='The list of analyzers to use')
+    complete_parser.add_argument('-mf', '--model_first', type=str, default="ft:gpt-3.5-turbo-1106:personal::8LCi9Q0d", help='The model to use for the first completion')
+    complete_parser.add_argument('-ml', '--model_feedback', type=str, default="ft:gpt-3.5-turbo-1106:personal::8LCi9Q0d", help='The model to use for the feedback loop')
+    complete_parser.add_argument('-fv', '--feedback_variant', type=str, default="coworker", help='The feedback variant to use')
+    complete_parser.add_argument('-p', '--system_prompt', type=str, default=None, help='The system prompt to use')
+    complete_parser.add_argument('-i', '--max_iter', type=int, default=10, help='The maximum number of iterations to run the feedback loop')
+    complete_parser.add_argument('-b', '--backtracking', action='store_true', help='Whether to use backtracking for the feedback loop')
+    complete_parser.add_argument('-l', '--log_conversation', action='store_true', help='Whether to log the conversation')
+    complete_parser.add_argument('-np', '--n_procs', type=int, default=1, help='The number of processes to use for the analyzers')
+    complete_parser.add_argument('-v', '--verbose', action='store_true', help='Whether to print verbose output')
+    complete_parser.add_argument('-t', '--temperature', type=float, default=0.7, help='The temperature to use for the first completion')
+    complete_parser.add_argument('-mt', '--meta_temperature', type=float, default=0.0, help='The temperature to use for the feedback loop')
+    complete_parser.add_argument('-uq', '--require_unique_sampling', action='store_true', help='Whether to require unique sampling for the feedback loop')
+
+    complete_parser.add_argument('-n', '--n_completions', type=int, default=1, help='The number of completions to generate')
+    complete_parser.add_argument('-f', '--file', type=str, help='File to complete')
+    complete_parser.add_argument('-u', '--user_input', type=str, default='', help='User input to complete')
+
+    # Add specific arguments to the evaluate command
+    evaluate_parser = subparsers.add_parser('evaluate')
+    evaluate_parser.add_argument('-c', '--config', nargs='+', type=str, default=None, help='Configuration file in the configs folder for evaluation')
+    evaluate_parser.add_argument('-n', '--n_repeat', type=int, default=1, help='Number of times to repeat the evaluation')
+
+    metrics_parser = subparsers.add_parser('metrics')
+    metrics_parser.add_argument('-c', '--config', nargs='+', type=str, default=None, help='Configuration file in the configs folder for evaluation')
+    metrics_parser.add_argument('-i', '--index', type=int, default=None, help='Only compute metrics of the i-th repetition')
+
+    # Parse the command line arguments
+    args = parser.parse_args()
+
+    # Execute the command
+    match args.command:
+        case 'preprocess':
+            from llmcoder.data import GitHubScraper, Preprocessor
+
+            gh_scraper = GitHubScraper(args.name)
+            repos = gh_scraper.accumulate_repositories()  # Use the default repos
+            gh_scraper.scrape_repositories(repos=repos)  # Scrape the repos to the default directory
+
+            preprocessor = Preprocessor(args.name)
+            split_files_contents = preprocessor.sample_files(n_samples=args.size)
+            file_splits = preprocessor.preprocess(split_files_contents)
+            preprocessor.save_pairs(file_splits)
+
+        case 'export':
+            from llmcoder.data import Preprocessor
+
+            preprocessor = Preprocessor(args.name)
+            conversations = preprocessor.build_conversations()
+            preprocessor.validate_conversations(conversations)
+            preprocessor.save_conversations(conversations)
+        case 'complete':
+            from llmcoder.llmcoder import LLMCoder
+
+            if args.file is None and args.user_input == '':
+                print('Either a file or user input must be provided, usage:')
+                print('llmcoder complete -f <file> or llmcoder complete -u <user_input>')
+                sys.exit(1)
+
+            llmcoder = LLMCoder(
+                analyzers=args.analyzers,
+                model_first=args.model_first,
+                model_feedback=args.model_feedback,
+                feedback_variant=args.feedback_variant,
+                system_prompt=args.system_prompt,
+                max_iter=args.max_iter,
+                log_conversation=args.log_conversation,
+                n_procs=args.n_procs,
+                verbose=args.verbose
+            )
+
+            if args.file:
+                with open(args.file, 'r') as file:
+                    user_input = file.read()
+            else:
+                user_input = args.user_input
+
+            completion = llmcoder.complete(
+                code=user_input,
+                temperature=args.temperature,
+                meta_temperature=args.meta_temperature,
+                n=args.n_completions,
+                require_unique_choices=args.require_unique_sampling)
+
+            if args.file:
+                with open(args.file, 'a') as file:
+                    file.write(completion)
+            else:
+                print(completion)
+        case 'evaluate':
+            from llmcoder.eval.evaluate import Evaluation
+            _ = Evaluation(args.config).run(store=True, n_repeat=args.n_repeat, verbose=True)
+
+        case 'metrics':
+            from llmcoder.eval.evaluate import Metrics
+            _ = Metrics(args.config).run(store=True, index=args.index, verbose=True)
+
+        case _:
+            print('Unknown command: ', args.command)
+            sys.exit(1)