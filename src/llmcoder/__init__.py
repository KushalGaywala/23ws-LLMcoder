--- conflicted
+++ resolved
@@ -1,11 +1,6 @@
 from llmcoder.analyze.factory import AnalyzerFactory  # noqa: F401
 from llmcoder.data import GitHubScraper, Preprocessor  # noqa: F401
+from llmcoder.treeofcompletions.PriorityQueue import Conversation, PriorityQueue
 # from llmcoder.eval.evaluate import Evaluation  # noqa: F401
 # from llmcoder.LLMCoder import LLMCoder  # noqa: F401
-<<<<<<< HEAD
-from llmcoder.utils import get_data_dir, get_github_access_token, get_openai_key, get_system_prompt  # noqa: F401
-=======
-
-from llmcoder.utils import get_data_dir, get_github_access_token, get_openai_key, get_system_prompt  # noqa: F401
-from llmcoder.treeofcompletions.PriorityQueue import PriorityQueue, Conversation
->>>>>>> d17e56fa
+from llmcoder.utils import get_data_dir, get_github_access_token, get_openai_key, get_system_prompt  # noqa: F401