import os


def get_data_dir(*args: str, create: bool = False) -> str:
    """
    Get the path to the data directory.

    Parameters
    ----------
    args : str
        The path to the data directory.
    create : bool
        Whether to create the directory if it does not exist.

    Returns
    -------
    str
        The path to the data directory.
    """
    # Check that the args are a list of strings
    if not all(isinstance(arg, str) for arg in args):
        raise TypeError(f"Expected a list of strings, got {args}.")

    if create:
        os.makedirs(os.path.join(os.path.dirname(__file__), '..', '..', 'data', *args), exist_ok=True)

    return os.path.abspath(os.path.join(os.path.dirname(__file__), '..', '..', 'data', *args))


def get_config_dir(*args: str, create: bool = False) -> str:
    """
    Get the path to the configs directory.

    Parameters
    ----------
    args : str
        The path to the configs directory.
    create : bool
        Whether to create the directory if it does not exist.

    Returns
    -------
    str
        The path to the configs directory.
    """
    # Check that the args are a list of strings
    if not all(isinstance(arg, str) for arg in args):
        raise TypeError(f"Expected a list of strings, got {args}.")

    if create:
        os.makedirs(os.path.join(os.path.dirname(__file__), '..', '..', 'configs', *args), exist_ok=True)

    return os.path.abspath(os.path.join(os.path.dirname(__file__), '..', '..', 'configs', *args))


def get_openai_key(key: str = "") -> str:
    """
    Get OpenAI API key. Try to interpret the key as a key first, then as a path to a file containing the key.
    Finally, fall back to the default key.txt file or the OPENAI_KEY environment variable.

    Parameters
    ----------
    key : str
        The key or path to the key file.

    Returns
    -------
    str
        The key.
    """

    # Try to interpret the key as a key first (they start with "sk-")
    if key.startswith("sk-"):
        return key

    # Try to interpret the key as a path to a file containing the key
    if os.path.isfile(key):
        with open(key, "r") as f:
            return f.read().strip()

    # Fall back to the OPENAI_KEY environment variable
    if "OPENAI_KEY" in os.environ:
        return os.environ["OPENAI_KEY"]

    # Fall back to the default key.txt file
    if os.path.isfile(os.path.join(os.path.dirname(__file__), '..', '..', 'key.txt')):
        with open(os.path.join(os.path.dirname(__file__), '..', '..', 'key.txt'), "r") as f:
            return f.read().strip()

    raise ValueError("Could not find OpenAI API key. Please provide it as an argument or in a key.txt file.")


def get_github_access_token(token: str = "") -> str:
    """
    Get GitHub access token. Try to interpret the token as a token first, then as a path to a file containing the token.
    Finally, fall back to the default token.txt file or the GITHUB_ACCESS_TOKEN environment variable.

    Parameters
    ----------
    token : str
        The token or path to the token file.

    Returns
    -------
    str
        The token.
    """

    # Try to interpret the token as a token first (they start with "github_pat")
    if token.startswith("github_pat"):
        return token

    # Try to interpret the token as a path to a file containing the token
    if os.path.isfile(token):
        with open(token, "r") as f:
            return f.read().strip()

    # Fall back to the GITHUB_ACCESS_TOKEN environment variable
    if "GITHUB_ACCESS_TOKEN" in os.environ:
        return os.environ["GITHUB_ACCESS_TOKEN"]

    # Fall back to the default token.txt file
    if os.path.isfile(os.path.join(os.path.dirname(__file__), '..', '..', 'gh_access.txt')):
        with open(os.path.join(os.path.dirname(__file__), '..', '..', 'gh_access.txt'), "r") as f:
            return f.read().strip()

    raise ValueError("Could not find GitHub access token. Please provide it as an argument or in a token.txt file.")


def get_system_prompt(name: str = "2023-11-15_GPT-Builder.txt") -> str:
<<<<<<< HEAD
=======
    """
    Read the system prompt from a file.

    Parameters
    ----------
    name : str
        The name or path to the prompt file.

    Returns
    -------
    str
        The prompt.
    """
>>>>>>> 28645580
    # Construct the path to the file
    path = os.path.join(os.path.dirname(__file__), '..', '..', 'system_prompts', name)

    # Read the file
    with open(path, "r") as f:
        return f.read().strip()


def get_system_prompt_dir(*args: str, create: bool = False) -> str:
    """
    Get the path to the system prompts directory.

    Parameters
    ----------
    args : str
        The path to the system prompts directory.
    create : bool
        Whether to create the directory if it does not exist.

    Returns
    -------
    str
        The path to the system prompts directory.
    """
    # Check that the args are a list of strings
    if not all(isinstance(arg, str) for arg in args):
        raise TypeError(f"Expected a list of strings, got {args}.")

    if create:
        os.makedirs(os.path.join(os.path.dirname(__file__), '..', '..', 'system_prompts', *args), exist_ok=True)

    return os.path.abspath(os.path.join(os.path.dirname(__file__), '..', '..', 'system_prompts', *args))


def get_conversations_dir(*args: str, create: bool = False) -> str:
    """
    Get the path to the log directory.

    Parameters
    ----------
    args : str
        The path to the log directory.
    create : bool
        Whether to create the directory if it does not exist.

    Returns
    -------
    str
        The path to the log directory.
    """
    # Check that the args are a list of strings
    if not all(isinstance(arg, str) for arg in args):
        raise TypeError(f"Expected a list of strings, got {args}.")

    if create:
        os.makedirs(os.path.join(os.path.dirname(__file__), '..', '..', 'conversations', *args), exist_ok=True)

    return os.path.abspath(os.path.join(os.path.dirname(__file__), '..', '..', 'conversations', *args))<|MERGE_RESOLUTION|>--- conflicted
+++ resolved
@@ -128,8 +128,6 @@
 
 
 def get_system_prompt(name: str = "2023-11-15_GPT-Builder.txt") -> str:
-<<<<<<< HEAD
-=======
     """
     Read the system prompt from a file.
 
@@ -143,7 +141,6 @@
     str
         The prompt.
     """
->>>>>>> 28645580
     # Construct the path to the file
     path = os.path.join(os.path.dirname(__file__), '..', '..', 'system_prompts', name)
 
